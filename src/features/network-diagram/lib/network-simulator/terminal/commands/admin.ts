import { PingCommand } from './basic';
import { ConfigCommand } from './config';
import { ShowStandbyCommand } from './fhrp';
<<<<<<< HEAD
import { ShowIpRipCommand, ShowIpProtocolsCommand } from './rip';
=======
import { ShowIPOSPFCommand } from './ospf';
>>>>>>> df376a78
import { TerminalCommand } from '../command-base';
import type { RouterHost } from '../../nodes/router';

export { PingCommand };

<<<<<<< HEAD
// ShowIpCommand - parent for 'show ip' commands
class ShowIpCommand extends TerminalCommand {
=======
// ShowIPCommand - parent for 'show ip' commands
class ShowIPCommand extends TerminalCommand {
>>>>>>> df376a78
  constructor(parent: TerminalCommand) {
    super(parent.Terminal, 'ip');
    this.parent = parent;

<<<<<<< HEAD
    // Register show ip subcommands
    const node = this.terminal.Node;
    if ('services' in node && 'rip' in (node as RouterHost).services) {
      this.registerCommand(new ShowIpRipCommand(this));
      this.registerCommand(new ShowIpProtocolsCommand(this));
=======
    // Register OSPF show commands
    const node = this.terminal.Node;
    if ('services' in node && 'ospf' in (node as RouterHost).services) {
      this.registerCommand(new ShowIPOSPFCommand(this));
>>>>>>> df376a78
    }
  }

  public override exec(
    command: string,
    args: string[],
    negated: boolean
  ): void {
    if (command === this.name) {
      // If no subcommand, show available commands
      if (args.length === 0) {
        throw new Error('% Incomplete command');
      }
      // Let subcommands handle the rest
      super.exec(args[0], args.slice(1), negated);
    } else {
      super.exec(command, args, negated);
    }
  }

  public override autocomplete(
    command: string,
    args: string[],
    negated: boolean
  ): string[] {
<<<<<<< HEAD
    if (command === this.name) {
      if (args.length === 1) {
        const suggestions: string[] = [];

        // Add 'rip' and 'protocols' if RIP is available
        const node = this.terminal.Node;
        if ('services' in node && 'rip' in (node as RouterHost).services) {
          suggestions.push('rip', 'protocols');
        }

        return suggestions.filter((s) => s.startsWith(args[0]));
      }

      if (args.length > 1) {
        // Delegate to subcommand
        return this.autocompleteChild(args[0], args.slice(1), negated);
      }
=======
    if (command === this.name && args.length === 1) {
      const suggestions: string[] = [];

      // Add 'ospf' if OSPF is available
      const node = this.terminal.Node;
      if ('services' in node && 'ospf' in (node as RouterHost).services) {
        suggestions.push('ospf');
      }

      return suggestions.filter((s) => s.startsWith(args[0]));
>>>>>>> df376a78
    }

    return super.autocomplete(command, args, negated);
  }
}

// ShowCommand - parent for all 'show' commands
class ShowCommand extends TerminalCommand {
  constructor(parent: TerminalCommand) {
    super(parent.Terminal, 'show');
    this.parent = parent;

    // Register show subcommands conditionally based on device type
    const node = this.terminal.Node;
    if ('services' in node && 'fhrp' in (node as RouterHost).services) {
      this.registerCommand(new ShowStandbyCommand(this));
    }
<<<<<<< HEAD

    // Register show ip commands
    if ('services' in node && 'rip' in (node as RouterHost).services) {
      this.registerCommand(new ShowIpCommand(this));
=======
    if ('services' in node && 'ospf' in (node as RouterHost).services) {
      this.registerCommand(new ShowIPCommand(this));
>>>>>>> df376a78
    }
  }

  public override exec(
    command: string,
    args: string[],
    negated: boolean
  ): void {
    if (command === this.name) {
      // If no subcommand, show available commands
      if (args.length === 0) {
        throw new Error('% Incomplete command');
      }
      // Let subcommands handle the rest
      super.exec(args[0], args.slice(1), negated);
    } else {
      super.exec(command, args, negated);
    }
  }

  public override autocomplete(
    command: string,
    args: string[],
    negated: boolean
  ): string[] {
    if (command === this.name) {
      if (args.length === 1) {
        const suggestions: string[] = [];

        // Add 'standby' if FHRP is available
        const node = this.terminal.Node;
        if ('services' in node && 'fhrp' in (node as RouterHost).services) {
          suggestions.push('standby');
        }

        // Add 'ip' if RIP is available
        if ('services' in node && 'rip' in (node as RouterHost).services) {
          suggestions.push('ip');
        }

        return suggestions.filter((s) => s.startsWith(args[0]));
      }

<<<<<<< HEAD
      if (args.length > 1) {
        // Delegate to subcommand
        return this.autocompleteChild(args[0], args.slice(1), negated);
      }
=======
      // Add 'ip' if OSPF is available
      if ('services' in node && 'ospf' in (node as RouterHost).services) {
        suggestions.push('ip');
      }

      return suggestions.filter((s) => s.startsWith(args[0]));
>>>>>>> df376a78
    }

    return super.autocomplete(command, args, negated);
  }
}

export class AdminCommand extends TerminalCommand {
  constructor(parent: TerminalCommand) {
    super(parent.Terminal, 'enable', '#');
    this.parent = parent;

    this.registerCommand(new ShowCommand(this));
    this.registerCommand(new PingCommand(this));
    this.registerCommand(new ConfigCommand(this));
  }

  public override exec(
    command: string,
    args: string[],
    negated: boolean
  ): void {
    if (command === this.name) {
      this.terminal.write(`${this.Terminal.Node.name} is now in admin mode.`);
      this.terminal.changeDirectory(this);
    } else {
      super.exec(command, args, negated);
    }
  }
}<|MERGE_RESOLUTION|>--- conflicted
+++ resolved
@@ -1,39 +1,28 @@
 import { PingCommand } from './basic';
 import { ConfigCommand } from './config';
 import { ShowStandbyCommand } from './fhrp';
-<<<<<<< HEAD
 import { ShowIpRipCommand, ShowIpProtocolsCommand } from './rip';
-=======
 import { ShowIPOSPFCommand } from './ospf';
->>>>>>> df376a78
 import { TerminalCommand } from '../command-base';
 import type { RouterHost } from '../../nodes/router';
 
 export { PingCommand };
 
-<<<<<<< HEAD
 // ShowIpCommand - parent for 'show ip' commands
-class ShowIpCommand extends TerminalCommand {
-=======
-// ShowIPCommand - parent for 'show ip' commands
 class ShowIPCommand extends TerminalCommand {
->>>>>>> df376a78
   constructor(parent: TerminalCommand) {
     super(parent.Terminal, 'ip');
     this.parent = parent;
 
-<<<<<<< HEAD
     // Register show ip subcommands
     const node = this.terminal.Node;
     if ('services' in node && 'rip' in (node as RouterHost).services) {
       this.registerCommand(new ShowIpRipCommand(this));
       this.registerCommand(new ShowIpProtocolsCommand(this));
-=======
     // Register OSPF show commands
     const node = this.terminal.Node;
     if ('services' in node && 'ospf' in (node as RouterHost).services) {
       this.registerCommand(new ShowIPOSPFCommand(this));
->>>>>>> df376a78
     }
   }
 
@@ -59,7 +48,6 @@
     args: string[],
     negated: boolean
   ): string[] {
-<<<<<<< HEAD
     if (command === this.name) {
       if (args.length === 1) {
         const suggestions: string[] = [];
@@ -77,7 +65,6 @@
         // Delegate to subcommand
         return this.autocompleteChild(args[0], args.slice(1), negated);
       }
-=======
     if (command === this.name && args.length === 1) {
       const suggestions: string[] = [];
 
@@ -88,7 +75,6 @@
       }
 
       return suggestions.filter((s) => s.startsWith(args[0]));
->>>>>>> df376a78
     }
 
     return super.autocomplete(command, args, negated);
@@ -106,15 +92,12 @@
     if ('services' in node && 'fhrp' in (node as RouterHost).services) {
       this.registerCommand(new ShowStandbyCommand(this));
     }
-<<<<<<< HEAD
 
     // Register show ip commands
     if ('services' in node && 'rip' in (node as RouterHost).services) {
       this.registerCommand(new ShowIpCommand(this));
-=======
     if ('services' in node && 'ospf' in (node as RouterHost).services) {
       this.registerCommand(new ShowIPCommand(this));
->>>>>>> df376a78
     }
   }
 
@@ -158,19 +141,16 @@
         return suggestions.filter((s) => s.startsWith(args[0]));
       }
 
-<<<<<<< HEAD
       if (args.length > 1) {
         // Delegate to subcommand
         return this.autocompleteChild(args[0], args.slice(1), negated);
       }
-=======
       // Add 'ip' if OSPF is available
       if ('services' in node && 'ospf' in (node as RouterHost).services) {
         suggestions.push('ip');
       }
 
       return suggestions.filter((s) => s.startsWith(args[0]));
->>>>>>> df376a78
     }
 
     return super.autocomplete(command, args, negated);
