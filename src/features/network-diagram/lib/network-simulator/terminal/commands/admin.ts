import { PingCommand } from './basic';
import { ConfigCommand } from './config';
import { ShowStandbyCommand } from './fhrp';
<<<<<<< HEAD
import { ShowSpanningTreeCommand } from './stp';
import {
  ShowIpInterfaceBriefCommand,
  ShowVlanBriefCommand,
  ShowMacAddressTableCommand,
  ShowArpCommand,
  ShowIpRouteCommand,
  ShowInterfacesCommand,
} from './show';
=======
import { ShowIpRipCommand, ShowIpProtocolsCommand } from './rip';
import { ShowIPOSPFCommand } from './ospf';
>>>>>>> 410b187e
import { TerminalCommand } from '../command-base';
import type { RouterHost } from '../../nodes/router';

export { PingCommand };

<<<<<<< HEAD
// Simple dispatcher that passes through exec but propagates onComplete properly
class ShowIpCommand extends TerminalCommand {
  private ipInterfaceBriefCmd: ShowIpInterfaceBriefCommand;

  private ipRouteCmd: ShowIpRouteCommand;

=======
// ShowIpCommand - parent for 'show ip' commands
class ShowIPCommand extends TerminalCommand {
>>>>>>> 410b187e
  constructor(parent: TerminalCommand) {
    super(parent.Terminal, 'ip');
    this.parent = parent;

<<<<<<< HEAD
    this.ipInterfaceBriefCmd = new ShowIpInterfaceBriefCommand(this);
    this.ipRouteCmd = new ShowIpRouteCommand(this);

    this.registerCommand(this.ipInterfaceBriefCmd);
    this.registerCommand(this.ipRouteCmd);
=======
    // Register show ip subcommands
    const node = this.terminal.Node;
    if ('services' in node && 'rip' in (node as RouterHost).services) {
      this.registerCommand(new ShowIpRipCommand(this));
      this.registerCommand(new ShowIpProtocolsCommand(this));
    }
    // Register OSPF show commands
    if ('services' in node && 'ospf' in (node as RouterHost).services) {
      this.registerCommand(new ShowIPOSPFCommand(this));
    }
>>>>>>> 410b187e
  }

  public override exec(
    command: string,
    args: string[],
    negated: boolean
  ): void {
    if (command === this.name) {
<<<<<<< HEAD
      if (args.length === 0) {
        throw new Error('% Incomplete command');
      }

      // Dispatch based on next argument
      // Note: onComplete is now automatically propagated by parent class
      if (args[0] === 'interface' && args[1] === 'brief') {
        this.ipInterfaceBriefCmd.exec('ip', args, negated);
      } else if (args[0] === 'route') {
        this.ipRouteCmd.exec('ip', args, negated);
      } else {
        throw new Error('% Incomplete or invalid command');
      }
=======
      // If no subcommand, show available commands
      if (args.length === 0) {
        throw new Error('% Incomplete command');
      }
      // Let subcommands handle the rest
      super.exec(args[0], args.slice(1), negated);
>>>>>>> 410b187e
    } else {
      super.exec(command, args, negated);
    }
  }

  public override autocomplete(
    command: string,
    args: string[],
    negated: boolean
  ): string[] {
    if (command === this.name) {
      if (args.length === 1) {
<<<<<<< HEAD
        return ['interface', 'route'].filter((s) => s.startsWith(args[0]));
      }
      if (args.length === 2 && args[0] === 'interface') {
        return ['brief'].filter((s) => s.startsWith(args[1]));
      }
    }
    return super.autocomplete(command, args, negated);
  }
}

class ShowVlanCommand extends TerminalCommand {
  private vlanBriefCmd: ShowVlanBriefCommand;

  constructor(parent: TerminalCommand) {
    super(parent.Terminal, 'vlan');
    this.parent = parent;

    this.vlanBriefCmd = new ShowVlanBriefCommand(this);
    this.registerCommand(this.vlanBriefCmd);
  }

  public override exec(
    command: string,
    args: string[],
    negated: boolean
  ): void {
    if (command === this.name) {
      if (args.length === 0 || args[0] !== 'brief') {
        throw new Error('% Incomplete or invalid command');
      }

      // Note: onComplete is now automatically propagated by parent class
      this.vlanBriefCmd.exec('vlan', args, negated);
    } else {
      super.exec(command, args, negated);
    }
  }

  public override autocomplete(
    command: string,
    args: string[],
    negated: boolean
  ): string[] {
    if (command === this.name && args.length === 1) {
      return ['brief'].filter((s) => s.startsWith(args[0]));
    }
    return super.autocomplete(command, args, negated);
  }
}

class ShowMacCommand extends TerminalCommand {
  private macAddressTableCmd: ShowMacAddressTableCommand;

  constructor(parent: TerminalCommand) {
    super(parent.Terminal, 'mac');
    this.parent = parent;

    this.macAddressTableCmd = new ShowMacAddressTableCommand(this);
    this.registerCommand(this.macAddressTableCmd);
  }

  public override exec(
    command: string,
    args: string[],
    negated: boolean
  ): void {
    if (command === this.name) {
      if (args.length === 0 || args[0] !== 'address-table') {
        throw new Error('% Incomplete or invalid command');
      }

      // Note: onComplete is now automatically propagated by parent class
      this.macAddressTableCmd.exec('mac', args, negated);
    } else {
      super.exec(command, args, negated);
    }
  }

  public override autocomplete(
    command: string,
    args: string[],
    negated: boolean
  ): string[] {
    if (command === this.name && args.length === 1) {
      return ['address-table'].filter((s) => s.startsWith(args[0]));
    }
=======
        const suggestions: string[] = [];
        const node = this.terminal.Node;

        // Add 'rip' and 'protocols' if RIP is available
        if ('services' in node && 'rip' in (node as RouterHost).services) {
          suggestions.push('rip', 'protocols');
        }

        // Add 'ospf' if OSPF is available
        if ('services' in node && 'ospf' in (node as RouterHost).services) {
          suggestions.push('ospf');
        }

        return suggestions.filter((s) => s.startsWith(args[0]));
      }

      if (args.length > 1) {
        // Delegate to subcommand
        return this.autocompleteChild(args[0], args.slice(1), negated);
      }
    }

>>>>>>> 410b187e
    return super.autocomplete(command, args, negated);
  }
}

// ShowCommand - parent for all 'show' commands
class ShowCommand extends TerminalCommand {
  constructor(parent: TerminalCommand) {
    super(parent.Terminal, 'show');
    this.parent = parent;

    // Register show subcommands conditionally based on device type
    const node = this.terminal.Node;

    // IP-related commands (routers and L3 switches)
    if ('RoutingTable' in node) {
      this.registerCommand(new ShowIpCommand(this));
    }

    // VLAN and MAC commands (switches)
    if ('knownVlan' in node) {
      this.registerCommand(new ShowVlanCommand(this));
      this.registerCommand(new ShowMacCommand(this));
    }

    // General commands (all devices)
    this.registerCommand(new ShowArpCommand(this));
    this.registerCommand(new ShowInterfacesCommand(this));

    // Protocol-specific commands
    if ('services' in node && 'fhrp' in (node as RouterHost).services) {
      this.registerCommand(new ShowStandbyCommand(this));
    }
<<<<<<< HEAD
    if ('spanningTree' in node) {
      this.registerCommand(new ShowSpanningTreeCommand(this));
=======

    // Register show ip commands
    if ('services' in node && 'rip' in (node as RouterHost).services) {
      this.registerCommand(new ShowIPCommand(this));
    }
    if ('services' in node && 'ospf' in (node as RouterHost).services) {
      this.registerCommand(new ShowIPCommand(this));
>>>>>>> 410b187e
    }
  }

  public override exec(
    command: string,
    args: string[],
    negated: boolean
  ): void {
    if (command === this.name) {
      // If no subcommand, show available commands
      if (args.length === 0) {
        throw new Error('% Incomplete command');
      }
      // Let subcommands handle the rest
      super.exec(args[0], args.slice(1), negated);
    } else {
      super.exec(command, args, negated);
    }
  }

  public override autocomplete(
    command: string,
    args: string[],
    negated: boolean
  ): string[] {
    if (command === this.name) {
<<<<<<< HEAD
      // Level 1: "show" or "show ?" - return available show commands
      if (args.length <= 1) {
        const suggestions: string[] = [];

        const node = this.terminal.Node;

        // Add IP commands
        if ('RoutingTable' in node) {
          suggestions.push('ip');
        }

        // Add VLAN and MAC commands
        if ('knownVlan' in node) {
          suggestions.push('vlan');
          suggestions.push('mac');
        }

        // General commands
        suggestions.push('arp');
        suggestions.push('interfaces');

        // Protocol-specific commands
        if ('services' in node && 'fhrp' in (node as RouterHost).services) {
          suggestions.push('standby');
        }
        if ('spanningTree' in node) {
          suggestions.push('spanning-tree');
        }

        // Filter by prefix if we have an argument
        return args.length === 0
          ? suggestions
          : suggestions.filter((s) => s.startsWith(args[0]));
      }

      // Level 2+: "show ip ?" or "show ip interface ?" - delegate to child commands
      if (args.length >= 2) {
=======
      if (args.length === 1) {
        const suggestions: string[] = [];

        // Add 'standby' if FHRP is available
        const node = this.terminal.Node;
        if ('services' in node && 'fhrp' in (node as RouterHost).services) {
          suggestions.push('standby');
        }

        // Add 'ip' if RIP or OSPF is available
        if ('services' in node && 'rip' in (node as RouterHost).services) {
          suggestions.push('ip');
        }
        if ('services' in node && 'ospf' in (node as RouterHost).services) {
          suggestions.push('ip');
        }

        return suggestions.filter((s) => s.startsWith(args[0]));
      }

      if (args.length > 1) {
        // Delegate to subcommand
>>>>>>> 410b187e
        return this.autocompleteChild(args[0], args.slice(1), negated);
      }
    }

    return super.autocomplete(command, args, negated);
  }
}

export class AdminCommand extends TerminalCommand {
  constructor(parent: TerminalCommand) {
    super(parent.Terminal, 'enable', '#');
    this.parent = parent;

    this.registerCommand(new ShowCommand(this));
    this.registerCommand(new PingCommand(this));
    this.registerCommand(new ConfigCommand(this));
  }

  public override exec(
    command: string,
    args: string[],
    negated: boolean
  ): void {
    if (command === this.name) {
      this.terminal.write(`${this.Terminal.Node.name} is now in admin mode.`);
      this.terminal.changeDirectory(this);
    } else {
      super.exec(command, args, negated);
    }
  }
}<|MERGE_RESOLUTION|>--- conflicted
+++ resolved
@@ -1,7 +1,6 @@
 import { PingCommand } from './basic';
 import { ConfigCommand } from './config';
 import { ShowStandbyCommand } from './fhrp';
-<<<<<<< HEAD
 import { ShowSpanningTreeCommand } from './stp';
 import {
   ShowIpInterfaceBriefCommand,
@@ -11,57 +10,36 @@
   ShowIpRouteCommand,
   ShowInterfacesCommand,
 } from './show';
-=======
 import { ShowIpRipCommand, ShowIpProtocolsCommand } from './rip';
 import { ShowIPOSPFCommand } from './ospf';
->>>>>>> 410b187e
 import { TerminalCommand } from '../command-base';
 import type { RouterHost } from '../../nodes/router';
 
 export { PingCommand };
 
-<<<<<<< HEAD
 // Simple dispatcher that passes through exec but propagates onComplete properly
 class ShowIpCommand extends TerminalCommand {
   private ipInterfaceBriefCmd: ShowIpInterfaceBriefCommand;
 
   private ipRouteCmd: ShowIpRouteCommand;
 
-=======
-// ShowIpCommand - parent for 'show ip' commands
-class ShowIPCommand extends TerminalCommand {
->>>>>>> 410b187e
   constructor(parent: TerminalCommand) {
     super(parent.Terminal, 'ip');
     this.parent = parent;
 
-<<<<<<< HEAD
     this.ipInterfaceBriefCmd = new ShowIpInterfaceBriefCommand(this);
     this.ipRouteCmd = new ShowIpRouteCommand(this);
 
     this.registerCommand(this.ipInterfaceBriefCmd);
     this.registerCommand(this.ipRouteCmd);
-=======
-    // Register show ip subcommands
-    const node = this.terminal.Node;
-    if ('services' in node && 'rip' in (node as RouterHost).services) {
-      this.registerCommand(new ShowIpRipCommand(this));
-      this.registerCommand(new ShowIpProtocolsCommand(this));
-    }
-    // Register OSPF show commands
-    if ('services' in node && 'ospf' in (node as RouterHost).services) {
-      this.registerCommand(new ShowIPOSPFCommand(this));
-    }
->>>>>>> 410b187e
-  }
-
-  public override exec(
-    command: string,
-    args: string[],
-    negated: boolean
-  ): void {
-    if (command === this.name) {
-<<<<<<< HEAD
+  }
+
+  public override exec(
+    command: string,
+    args: string[],
+    negated: boolean
+  ): void {
+    if (command === this.name) {
       if (args.length === 0) {
         throw new Error('% Incomplete command');
       }
@@ -75,14 +53,6 @@
       } else {
         throw new Error('% Incomplete or invalid command');
       }
-=======
-      // If no subcommand, show available commands
-      if (args.length === 0) {
-        throw new Error('% Incomplete command');
-      }
-      // Let subcommands handle the rest
-      super.exec(args[0], args.slice(1), negated);
->>>>>>> 410b187e
     } else {
       super.exec(command, args, negated);
     }
@@ -95,7 +65,6 @@
   ): string[] {
     if (command === this.name) {
       if (args.length === 1) {
-<<<<<<< HEAD
         return ['interface', 'route'].filter((s) => s.startsWith(args[0]));
       }
       if (args.length === 2 && args[0] === 'interface') {
@@ -182,34 +151,9 @@
     if (command === this.name && args.length === 1) {
       return ['address-table'].filter((s) => s.startsWith(args[0]));
     }
-=======
-        const suggestions: string[] = [];
-        const node = this.terminal.Node;
-
-        // Add 'rip' and 'protocols' if RIP is available
-        if ('services' in node && 'rip' in (node as RouterHost).services) {
-          suggestions.push('rip', 'protocols');
-        }
-
-        // Add 'ospf' if OSPF is available
-        if ('services' in node && 'ospf' in (node as RouterHost).services) {
-          suggestions.push('ospf');
-        }
-
-        return suggestions.filter((s) => s.startsWith(args[0]));
-      }
-
-      if (args.length > 1) {
-        // Delegate to subcommand
-        return this.autocompleteChild(args[0], args.slice(1), negated);
-      }
-    }
-
->>>>>>> 410b187e
-    return super.autocomplete(command, args, negated);
-  }
-}
-
+    return super.autocomplete(command, args, negated);
+  }
+}
 // ShowCommand - parent for all 'show' commands
 class ShowCommand extends TerminalCommand {
   constructor(parent: TerminalCommand) {
@@ -238,18 +182,8 @@
     if ('services' in node && 'fhrp' in (node as RouterHost).services) {
       this.registerCommand(new ShowStandbyCommand(this));
     }
-<<<<<<< HEAD
     if ('spanningTree' in node) {
       this.registerCommand(new ShowSpanningTreeCommand(this));
-=======
-
-    // Register show ip commands
-    if ('services' in node && 'rip' in (node as RouterHost).services) {
-      this.registerCommand(new ShowIPCommand(this));
-    }
-    if ('services' in node && 'ospf' in (node as RouterHost).services) {
-      this.registerCommand(new ShowIPCommand(this));
->>>>>>> 410b187e
     }
   }
 
@@ -276,7 +210,6 @@
     negated: boolean
   ): string[] {
     if (command === this.name) {
-<<<<<<< HEAD
       // Level 1: "show" or "show ?" - return available show commands
       if (args.length <= 1) {
         const suggestions: string[] = [];
@@ -314,30 +247,6 @@
 
       // Level 2+: "show ip ?" or "show ip interface ?" - delegate to child commands
       if (args.length >= 2) {
-=======
-      if (args.length === 1) {
-        const suggestions: string[] = [];
-
-        // Add 'standby' if FHRP is available
-        const node = this.terminal.Node;
-        if ('services' in node && 'fhrp' in (node as RouterHost).services) {
-          suggestions.push('standby');
-        }
-
-        // Add 'ip' if RIP or OSPF is available
-        if ('services' in node && 'rip' in (node as RouterHost).services) {
-          suggestions.push('ip');
-        }
-        if ('services' in node && 'ospf' in (node as RouterHost).services) {
-          suggestions.push('ip');
-        }
-
-        return suggestions.filter((s) => s.startsWith(args[0]));
-      }
-
-      if (args.length > 1) {
-        // Delegate to subcommand
->>>>>>> 410b187e
         return this.autocompleteChild(args[0], args.slice(1), negated);
       }
     }
