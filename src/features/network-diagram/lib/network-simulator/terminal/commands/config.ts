import { IPAddress } from '../../address';
import type { RouterHost } from '../../nodes/router';
import type { SwitchHost } from '../../nodes/switch';
import { InterfaceCommand } from './interface';
import { RouterOSPFCommand } from './ospf';
import { TerminalCommand } from '../command-base';
<<<<<<< HEAD
import { SpanningTreeConfigCommand } from './stp';
=======
import { RouterRipCommand } from './rip';
>>>>>>> 410b187e

export { InterfaceCommand };

// Internal command classes defined first to avoid no-use-before-define

class HostnameConfigCommand extends TerminalCommand {
  constructor(parent: TerminalCommand) {
    super(parent.Terminal, 'hostname');
    this.parent = parent;
    this.canBeNegative = true;
  }

  public override exec(
    command: string,
    args: string[],
    negated: boolean
  ): void {
    if (command === this.name) {
      const [hostname] = args;
      if (args.length === 1) {
        this.Terminal.Node.name = hostname;

        this.finalize();
      } else throw new Error(`${this.name} requires a subcommand`);
    } else {
      super.exec(command, args, negated);
    }
  }
}

class IPConfigCommand extends TerminalCommand {
  constructor(parent: TerminalCommand) {
    super(parent.Terminal, 'ip');
    this.parent = parent;
    this.canBeNegative = true;
  }

  public override exec(
    command: string,
    args: string[],
    negated: boolean
  ): void {
    if (command === this.name) {
      if (args[0] === 'route' && args.length === 4) {
        const network = new IPAddress(args[1]);
        const mask = new IPAddress(args[2], true);
        const gateway = new IPAddress(args[3]);

        if (negated)
          (this.Terminal.Node as RouterHost).deleteRoute(
            network,
            mask,
            gateway
          );
        else
          (this.Terminal.Node as RouterHost).addRoute(network, mask, gateway);
        this.finalize();
      } else throw new Error(`${this.name} requires a subcommand`);
    } else {
      super.exec(command, args, negated);
    }
  }

  public override autocomplete(
    command: string,
    args: string[],
    negated: boolean
  ): string[] {
    if (command === this.name) {
      if (args.length === 1)
        return ['route'].filter((c) => c.startsWith(args[0]));

      return [];
    }

    return super.autocomplete(command, args, negated);
  }
}

class VlanNameCommand extends TerminalCommand {
  constructor(parent: TerminalCommand) {
    super(parent.Terminal, 'name');
    this.parent = parent;
  }

  public override exec(
    command: string,
    args: string[],
    negated: boolean
  ): void {
    if (command === this.name) {
      const [vlanName] = args;
      if (args.length === 1) {
        const { vlanId } = this.parent as VlanConfigCommand;
        const host = this.Terminal.Node as SwitchHost;

        if (!negated) host.knownVlan[vlanId] = vlanName;

        this.finalize();
      } else {
        throw new Error(`${this.name} requires an vlan name`);
      }
    } else {
      super.exec(command, args, negated);
    }
  }
}
class VlanConfigCommand extends TerminalCommand {
  public vlanId: number = 0;

  constructor(parent: TerminalCommand) {
    super(parent.Terminal, 'vlan', '(config-vlan)#');
    this.parent = parent;
    this.canBeNegative = true;

    this.registerCommand(new VlanNameCommand(this));
  }

  public override exec(
    command: string,
    args: string[],
    negated: boolean
  ): void {
    if (command === this.name) {
      if (args.length === 1) {
        const host = this.Terminal.Node as SwitchHost;
        this.vlanId = parseInt(args[0], 10);

        if (!negated) {
          if (!host.knownVlan[this.vlanId])
            host.knownVlan[this.vlanId] = `VLAN${this.vlanId}`;

          this.terminal.changeDirectory(this);
        } else {
          if (host.knownVlan[this.vlanId]) delete host.knownVlan[this.vlanId];
          this.finalize();
        }
      } else {
        throw new Error(`${this.name} requires an vlan id`);
      }
    } else {
      super.exec(command, args, negated);
    }
  }
}

class RouterCommand extends TerminalCommand {
  constructor(parent: TerminalCommand) {
    super(parent.Terminal, 'router');
    this.parent = parent;
    this.canBeNegative = true;

    // Register router subcommands conditionally based on device type
    const node = this.terminal.Node;
    if ('services' in node && 'rip' in (node as RouterHost).services) {
      this.registerCommand(new RouterRipCommand(this));
    }
    if ('services' in node && 'ospf' in (node as RouterHost).services) {
      this.registerCommand(new RouterOSPFCommand(this));
    }
  }

  public override exec(
    command: string,
    args: string[],
    negated: boolean
  ): void {
    if (command === this.name) {
      // If no subcommand, show available commands
      if (args.length === 0) {
        throw new Error('% Incomplete command');
      }
      // Let subcommands handle the rest
      super.exec(args[0], args.slice(1), negated);
    } else {
      super.exec(command, args, negated);
    }
  }

  public override autocomplete(
    command: string,
    args: string[],
    negated: boolean
  ): string[] {
    if (command === this.name && args.length === 1) {
      const suggestions: string[] = [];
      const node = this.terminal.Node;

      // Add 'rip' if RIP is available
      if ('services' in node && 'rip' in (node as RouterHost).services) {
        suggestions.push('rip');
      }

      // Add 'ospf' if OSPF is available
      if ('services' in node && 'ospf' in (node as RouterHost).services) {
        suggestions.push('ospf');
      }

      return suggestions.filter((s) => s.startsWith(args[0]));
    }

    return super.autocomplete(command, args, negated);
  }
}

// Main ConfigCommand class

export class ConfigCommand extends TerminalCommand {
  constructor(parent: TerminalCommand) {
    super(parent.Terminal, 'configure', '(config)#');
    this.parent = parent;

    this.registerCommand(new HostnameConfigCommand(this));

    if ('RoutingTable' in this.terminal.Node)
      this.registerCommand(new IPConfigCommand(this));
    if ('knownVlan' in this.terminal.Node)
      this.registerCommand(new VlanConfigCommand(this));
    if ('spanningTree' in this.terminal.Node)
      this.registerCommand(new SpanningTreeConfigCommand(this));

    // Register router command for routers with services (RIP, OSPF, etc.)
    if ('services' in this.terminal.Node)
      this.registerCommand(new RouterCommand(this));

    this.registerCommand(new InterfaceCommand(this));
  }

  public override exec(
    command: string,
    args: string[],
    negated: boolean
  ): void {
    if (command === this.name) {
      if (args.length > 0 && args[0] === 'terminal')
        this.terminal.changeDirectory(this);
      else throw new Error(`${this.name} requires a subcommand`);
    } else {
      super.exec(command, args, negated);
    }
  }

  public override autocomplete(
    command: string,
    args: string[],
    negated: boolean
  ): string[] {
    if (command === this.name) {
      if (args.length === 1)
        return ['terminal'].filter((c) => c.startsWith(args[0]));

      return [];
    }

    return super.autocomplete(command, args, negated);
  }
}<|MERGE_RESOLUTION|>--- conflicted
+++ resolved
@@ -4,11 +4,8 @@
 import { InterfaceCommand } from './interface';
 import { RouterOSPFCommand } from './ospf';
 import { TerminalCommand } from '../command-base';
-<<<<<<< HEAD
 import { SpanningTreeConfigCommand } from './stp';
-=======
 import { RouterRipCommand } from './rip';
->>>>>>> 410b187e
 
 export { InterfaceCommand };
 
