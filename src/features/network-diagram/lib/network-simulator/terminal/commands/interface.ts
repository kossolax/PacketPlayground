--- conflicted
+++ resolved
@@ -7,11 +7,8 @@
 import { TerminalCommand } from '../command-base';
 import { parseInterfaceName, toShortName } from '../../utils/interface-names';
 import { StandbyCommand } from './fhrp';
-<<<<<<< HEAD
 import { SpanningTreeInterfaceCommand } from './stp';
-=======
 import { IpRipCommand } from './rip';
->>>>>>> 410b187e
 
 export { VlanMode };
 
