import { IPAddress, type NetworkAddress } from '../address';
import {
  ActionHandle,
  handleChain,
  type NetworkListener,
} from '../protocols/base';
import { DhcpServer } from '../services/dhcp';
import { FHRPService } from '../services/fhrp';
<<<<<<< HEAD
import { RIPService } from '../services/rip';
=======
import { OSPFService } from '../services/ospf';
>>>>>>> df376a78
import { NetworkHost } from './generic';
import { NetworkMessage } from '../message';
import type { NetworkInterface } from '../layers/network';
import { IPv4Message } from '../protocols/ipv4';
import { ICMPMessage, ICMPType } from '../protocols/icmp';

export type RoutingTableEntry = {
  network: NetworkAddress;
  mask: NetworkAddress;
  gateway: NetworkAddress;
};

export class RouterHost extends NetworkHost implements NetworkListener {
  public override name = 'Router';

  public override type = 'router';

  private routingTable: RoutingTableEntry[] = [];

  get RoutingTable(): RoutingTableEntry[] {
    return this.routingTable;
  }

<<<<<<< HEAD
  public services: { dhcp: DhcpServer; fhrp: FHRPService; rip: RIPService };
=======
  public services: { dhcp: DhcpServer; fhrp: FHRPService; ospf: OSPFService };
>>>>>>> df376a78

  // Modern callback pattern instead of RxJS Subject
  public onReceivePacket?: (message: NetworkMessage) => void;

  constructor(name: string = '', iface: number = 0) {
    super();
    if (name !== '') this.name = name;

    for (let i = 0; i < iface; i += 1) this.addInterface();

    this.services = {
      dhcp: new DhcpServer(this),
      fhrp: new FHRPService(this),
<<<<<<< HEAD
      rip: new RIPService(this),
=======
      ospf: new OSPFService(this, 1),
>>>>>>> df376a78
    };
  }

  public clone(): RouterHost {
    const clone = new RouterHost();
    this.applyCloneProperties(clone);
    this.cloneInterfaces(clone);
    return clone;
  }

  public send(message: string | NetworkMessage, netDst?: NetworkAddress): void {
    if (message instanceof NetworkMessage) {
      const keys = Object.keys(this.interfaces);
      for (let i = 0; i < keys.length; i += 1) {
        if (
          this.interfaces[keys[i]].hasNetAddress(
            message.netSrc as NetworkAddress
          )
        )
          this.interfaces[keys[i]].sendPacket(message);
      }
    } else {
      if (netDst === undefined) throw new Error('No destination specified');

      const netSrc = this.getInterface(0).getNetAddress();

      const msg = new NetworkMessage(message, netSrc, netDst);

      const keys = Object.keys(this.interfaces);
      for (let i = 0; i < keys.length; i += 1) {
        if (
          this.interfaces[keys[i]].hasNetAddress(msg.netSrc as NetworkAddress)
        )
          this.interfaces[keys[i]].sendPacket(msg);
      }
    }
  }

  public receivePacket(
    message: NetworkMessage,
    from: NetworkInterface
  ): ActionHandle {
    const dst = message.netDst as NetworkAddress;

    if (from && !from.hasNetAddress(dst)) {
      // RFC 791: Decrement TTL when forwarding IPv4 packets
      if (message instanceof IPv4Message) {
        // eslint-disable-next-line no-param-reassign, no-plusplus
        message.ttl--;

        // RFC 792: Send ICMP Time Exceeded if TTL reaches 0
        if (message.ttl <= 0) {
          const icmpReply = new ICMPMessage.Builder()
            .setType(ICMPType.TimeExceeded)
            .setCode(0) // TTL exceeded in transit
            .setNetSource(from.getNetAddress() as IPAddress)
            .setNetDestination(message.netSrc as IPAddress)
            .build()[0];

          from.sendPacket(icmpReply);
          return ActionHandle.Handled; // Drop the packet
        }
      }

      const route = this.getNextHop(dst);

      if (route != null) {
        const keys = Object.keys(this.interfaces);
        for (let i = 0; i < keys.length; i += 1) {
          const ifaceIp = this.interfaces[keys[i]].getNetAddress();
          const ifaceMask = this.interfaces[keys[i]].getNetMask();

          if (ifaceIp.InSameNetwork(ifaceMask, route)) {
            this.interfaces[keys[i]].sendPacket(message);
          }
        }
      }
    }

    // Propagate message to node's own listeners
    handleChain('receivePacket', this.getListener, message, from);

    // Trigger callback if defined
    if (this.onReceivePacket) {
      this.onReceivePacket(message);
    }

    return ActionHandle.Continue;
  }

  private findInterfaceWithAddress(
    address: NetworkAddress
  ): NetworkInterface | null {
    const keys = Object.keys(this.interfaces);
    for (let i = 0; i < keys.length; i += 1) {
      if (this.interfaces[keys[i]].hasNetAddress(address)) {
        return this.interfaces[keys[i]];
      }
    }
    return null;
  }

  public addRoute(
    network: NetworkAddress | string,
    mask: NetworkAddress | string,
    gateway: NetworkAddress | string
  ): void {
    let net = network;
    let msk = mask;
    let gtw = gateway;

    if (typeof net === 'string') net = new IPAddress(net);
    if (typeof msk === 'string') msk = new IPAddress(msk, true);
    if (typeof gtw === 'string') gtw = new IPAddress(gtw);

    for (let i = 0; i < this.routingTable.length; i += 1) {
      const route = this.routingTable[i];
      if (
        route.network.equals(net) &&
        route.mask.equals(msk) &&
        route.gateway.equals(gtw)
      )
        throw new Error('Route already exists');
    }
    this.routingTable.push({ network: net, mask: msk, gateway: gtw });
  }

  public deleteRoute(
    network: NetworkAddress | string,
    mask: NetworkAddress | string,
    gateway: NetworkAddress | string
  ): void {
    let net = network;
    let msk = mask;
    let gtw = gateway;

    if (typeof net === 'string') net = new IPAddress(net);
    if (typeof msk === 'string') msk = new IPAddress(msk, true);
    if (typeof gtw === 'string') gtw = new IPAddress(gtw);

    for (let i = 0; i < this.routingTable.length; i += 1) {
      if (
        this.routingTable[i].network.equals(net) &&
        this.routingTable[i].mask.equals(msk) &&
        this.routingTable[i].gateway.equals(gtw)
      ) {
        this.routingTable.splice(i, 1);
        return;
      }
    }
    throw new Error('Route not found');
  }

  public getNextHop(address: NetworkAddress): NetworkAddress | null {
    let bestRoute = null;
    let bestCidr = 0;

    for (let i = 0; i < this.routingTable.length; i += 1) {
      const route = this.routingTable[i];
      if (route.network.InSameNetwork(route.mask, address)) {
        if (bestRoute === null) {
          bestRoute = route.gateway;
          bestCidr = route.mask.CIDR;
        }

        if (route.mask.CIDR > bestCidr) {
          bestRoute = route.gateway;
          bestCidr = route.mask.CIDR;
        }
      }
    }

    const keys = Object.keys(this.interfaces);
    for (let i = 0; i < keys.length; i += 1) {
      if (
        this.interfaces[keys[i]]
          .getNetAddress()
          .InSameNetwork(this.interfaces[keys[i]].getNetMask(), address)
      ) {
        if (bestRoute === null) {
          bestRoute = address;
          bestCidr = this.interfaces[keys[i]].getNetMask().CIDR;
        }

        if (this.interfaces[keys[i]].getNetMask().CIDR > bestCidr) {
          bestRoute = address;
          bestCidr = this.interfaces[keys[i]].getNetMask().CIDR;
        }
      }
    }

    return bestRoute;
  }
}<|MERGE_RESOLUTION|>--- conflicted
+++ resolved
@@ -6,11 +6,8 @@
 } from '../protocols/base';
 import { DhcpServer } from '../services/dhcp';
 import { FHRPService } from '../services/fhrp';
-<<<<<<< HEAD
 import { RIPService } from '../services/rip';
-=======
 import { OSPFService } from '../services/ospf';
->>>>>>> df376a78
 import { NetworkHost } from './generic';
 import { NetworkMessage } from '../message';
 import type { NetworkInterface } from '../layers/network';
@@ -34,11 +31,8 @@
     return this.routingTable;
   }
 
-<<<<<<< HEAD
   public services: { dhcp: DhcpServer; fhrp: FHRPService; rip: RIPService };
-=======
   public services: { dhcp: DhcpServer; fhrp: FHRPService; ospf: OSPFService };
->>>>>>> df376a78
 
   // Modern callback pattern instead of RxJS Subject
   public onReceivePacket?: (message: NetworkMessage) => void;
@@ -52,11 +46,8 @@
     this.services = {
       dhcp: new DhcpServer(this),
       fhrp: new FHRPService(this),
-<<<<<<< HEAD
       rip: new RIPService(this),
-=======
       ospf: new OSPFService(this, 1),
->>>>>>> df376a78
     };
   }
 
