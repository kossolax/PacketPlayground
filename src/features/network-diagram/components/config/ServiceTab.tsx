--- conflicted
+++ resolved
@@ -14,11 +14,8 @@
 import DhcpServiceConfig from './DhcpServiceConfig';
 import StpServiceConfig from './StpServiceConfig';
 import FhrpServiceConfig from './FhrpServiceConfig';
-<<<<<<< HEAD
 import RipServiceConfig from './RipServiceConfig';
-=======
 import OspfServiceConfig from './OspfServiceConfig';
->>>>>>> df376a78
 
 interface ServiceTabProps {
   node: ServerHost | SwitchHost | RouterHost;
@@ -53,27 +50,21 @@
           <>
             <TabsTrigger
               className="w-40 shrink-0 grow-0 justify-start"
-<<<<<<< HEAD
+              value="fhrp"
+            >
+              FHRP
+            </TabsTrigger>
+            <TabsTrigger
+              className="w-40 shrink-0 grow-0 justify-start"
               value="rip"
             >
               RIP
             </TabsTrigger>
             <TabsTrigger
               className="w-40 shrink-0 grow-0 justify-start"
-              value="fhrp"
-            >
-              FHRP
-=======
-              value="fhrp"
-            >
-              FHRP
-            </TabsTrigger>
-            <TabsTrigger
-              className="w-40 shrink-0 grow-0 justify-start"
               value="ospf"
             >
               OSPF
->>>>>>> df376a78
             </TabsTrigger>
           </>
         )}
@@ -109,21 +100,15 @@
         )}
         {isRouter && (
           <>
-<<<<<<< HEAD
-            <TabsContent value="rip">
-              <RipServiceConfig node={node as RouterHost} network={network} />
-            </TabsContent>
             <TabsContent value="fhrp">
               <FhrpServiceConfig node={node as RouterHost} network={network} />
             </TabsContent>
-=======
-            <TabsContent value="fhrp">
-              <FhrpServiceConfig node={node as RouterHost} network={network} />
+            <TabsContent value="rip">
+              <RipServiceConfig node={node as RouterHost} network={network} />
             </TabsContent>
             <TabsContent value="ospf">
               <OspfServiceConfig node={node as RouterHost} network={network} />
             </TabsContent>
->>>>>>> df376a78
           </>
         )}
         {isServer && (
